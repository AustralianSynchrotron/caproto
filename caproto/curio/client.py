# This is a channel access client implemented using curio.

# It builds on the abstractions used in caproto, adding transport and some
# caches for matching requests with responses.
#
# VirtualCircuit: has a caproto.VirtualCircuit, a socket, and some caches.
# Channel: has a VirtualCircuit and a caproto.ClientChannel.
# Context: has a caproto.Broadcaster, a UDP socket, a cache of
#          search results and a cache of VirtualCircuits.
#
import getpass
import logging

import caproto as ca
from caproto._utils import safe_getsockname
import curio

from collections import OrderedDict
from curio import socket


class ChannelReadError(Exception):
    ...


class VirtualCircuit:
    "Wraps a caproto.VirtualCircuit and adds transport."
    def __init__(self, circuit):
        self.circuit = circuit  # a caproto.VirtualCircuit
        self.log = circuit.log
        self.channels = {}  # map cid to Channel
        self.ioids = {}  # map ioid to Channel
        self.ioid_data = {}  # map ioid to server response
        self.subscriptionids = {}  # map subscriptionid to Channel
        self.connected = True
        self.socket = None
        self.command_queue = curio.Queue()
        self.new_command_condition = curio.Condition()
        self._socket_lock = curio.RLock()

    async def connect(self):
        async with self._socket_lock:
            self.socket = await socket.create_connection(self.circuit.address)
            self.circuit.our_address = self.socket.getsockname()
            # Kick off background loops that read from the socket
            # and process the commands read from it.
            await curio.spawn(self._receive_loop, daemon=True)
            await curio.spawn(self._command_queue_loop, daemon=True)
            # Send commands that initialize the Circuit.
            await self.send(ca.VersionRequest(
                version=ca.DEFAULT_PROTOCOL_VERSION,
                priority=self.circuit.priority))
            host_name = await socket.gethostname()
            await self.send(ca.HostNameRequest(name=host_name))
            client_name = getpass.getuser()
            await self.send(ca.ClientNameRequest(name=client_name))

    async def _receive_loop(self):
        num_bytes_needed = 0
        while True:
            bytes_received = await self.socket.recv(max(32768,
                                                        num_bytes_needed))
            if not len(bytes_received):
                self.connected = False
                break
            commands, num_bytes_needed = self.circuit.recv(bytes_received)
            for c in commands:
                await self.command_queue.put(c)

    async def _command_queue_loop(self):
        while True:
            try:
                command = await self.command_queue.get()
                self.circuit.process_command(command)
            except curio.TaskCancelled:
                break
            except Exception as ex:
                self.log.error('Command queue evaluation failed: {!r}'
                               ''.format(command), exc_info=ex)
                continue

            if isinstance(command, (ca.ReadNotifyResponse,
                                    ca.ReadResponse,
                                    ca.WriteNotifyResponse)):
                user_event = self.ioids.pop(command.ioid)
                self.ioid_data[command.ioid] = command
                await user_event.set()
            elif isinstance(command, ca.EventAddResponse):
                if command.subscriptionid in self.circuit.event_add_commands:
                    user_queue = self.subscriptionids[command.subscriptionid]
                    await user_queue.put(command)
                else:
                    self.subscriptionids.pop(command.subscriptionid)
            elif isinstance(command, ca.EventCancelResponse):
                self.subscriptionids.pop(command.subscriptionid)
            elif isinstance(command, ca.ErrorResponse):
                original_req = command.original_request
                cmd_class = ca.get_command_class(ca.CLIENT, original_req)
                if cmd_class in (ca.ReadNotifyRequest, ca.ReadRequest,
                                 ca.WriteNotifyRequest):
                    ioid = original_req.parameter2
                    user_event = self.ioids.pop(ioid)
                    self.ioid_data[ioid] = command
                    await user_event.set()
            async with self.new_command_condition:
                await self.new_command_condition.notify_all()

    async def send(self, *commands):
        """
        Process a command and tranport it over the TCP socket for this circuit.
        """
        if self.connected:
            buffers_to_send = self.circuit.send(*commands)
            async with self._socket_lock:
                if self.socket is None:
                    raise RuntimeError('socket connection failed')

                # send bytes over the wire using some caproto utilities
                await ca.async_send_all(buffers_to_send, self.socket.sendmsg)


class Channel:
    """Wraps a VirtualCircuit and a caproto.ClientChannel."""
    def __init__(self, circuit, channel):
        self.circuit = circuit  # a VirtualCircuit
        self.channel = channel  # a caproto.ClientChannel
        self.last_reading = None
        self.monitoring_tasks = {}  # maps subscriptionid to curio.Task
        self._callback = None  # user func to call when subscriptions are run

    def register_user_callback(self, func):
        """
        Func to be called when a subscription receives a new EventAdd command.

        This function will be called by a Task in the main thread. If ``func``
        needs to do CPU-intensive or I/O-related work, it should execute that
        work in a separate thread of process.
        """
        self._callback = func

    def process_subscription(self, event_add_command):
        if self._callback is None:
            return
        else:
            self._callback(event_add_command)

    async def wait_for_connection(self):
        """Wait for this Channel to be connected, ready to use.

        The method ``Context.create_channel`` spawns an asynchronous task to
        initialize the connection in the fist place. This method waits for it
        to complete.
        """
        while not self.channel.states[ca.CLIENT] is ca.CONNECTED:
            await self.wait_on_new_command()

    async def disconnect(self):
        "Disconnect this Channel."
        await self.circuit.send(self.channel.clear())
        while self.channel.states[ca.CLIENT] is ca.MUST_CLOSE:
            await self.wait_on_new_command()

    async def read(self, *args, **kwargs):
        """Request a fresh reading, wait for it, return it and stash it.

        The most recent reading is always available in the ``last_reading``
        attribute.
        """
        command = self.channel.read(*args, **kwargs)
        # Stash the ioid to match the response to the request.
        ioid = command.ioid
        # TODO this could be implemented as a concurrent.Future and use
        #      curio.traps._future_wait. A Future is really what we want here,
        #      but it doesn't seem like curio provides such a primitive for us
        ioid = command.ioid
        event = curio.Event()
        self.circuit.ioids[ioid] = event
        await self.circuit.send(command)
        await event.wait()

        reading = self.circuit.ioid_data.pop(ioid)
        if isinstance(reading, (ca.ReadNotifyResponse, ca.ReadResponse)):
            self.last_reading = reading
            return self.last_reading
        else:
            raise ChannelReadError(str(reading))

    async def write(self, *args, notify=False, **kwargs):
        "Write a new value and await confirmation from the server."
        command = self.channel.write(*args, notify=notify, **kwargs)
        if notify:
            # Stash the ioid to match the response to the request.
            ioid = command.ioid
            event = curio.Event()
        self.circuit.ioids[ioid] = event
        if notify:
            await self.circuit.send(command)
            await event.wait()
            return self.circuit.ioid_data.pop(ioid)

    async def subscribe(self, *args, **kwargs):
        "Start a new subscription and spawn an async task to receive readings."
        command = self.channel.subscribe(*args, **kwargs)
        # Stash the subscriptionid to match the response to the request.
        queue = curio.Queue()
        self.circuit.subscriptionids[command.subscriptionid] = queue
        await self.circuit.send(command)

        async def _queue_loop():
            while True:
                command = await queue.get()
                self.process_subscription(command)

        task = await curio.spawn(_queue_loop, daemon=True)
        self.monitoring_tasks[command.subscriptionid] = task
        return command.subscriptionid

    async def unsubscribe(self, subscriptionid, *args, **kwargs):
        "Cancel a subscription and await confirmation from the server."
        await self.circuit.send(self.channel.unsubscribe(subscriptionid))
        while subscriptionid in self.circuit.subscriptionids:
            await self.wait_on_new_command()
        task = self.monitoring_tasks.pop(subscriptionid)
        await task.cancel()

    async def wait_on_new_command(self):
        '''Wait for a new command to come in'''
        async with self.circuit.new_command_condition:
            await self.circuit.new_command_condition.wait()


class SharedBroadcaster:
    def __init__(self):
        self.broadcaster = ca.Broadcaster(our_role=ca.CLIENT)
        self.log = self.broadcaster.log
        self.command_bundle_queue = curio.Queue()
        self.broadcaster_command_condition = curio.Condition()

        # UDP socket broadcasting to CA servers
        self.udp_sock = ca.bcast_socket(socket)
<<<<<<< HEAD
        # Must bind or getsocketname() will raise on Windows.
        # See https://github.com/caproto/caproto/issues/514.
        self.udp_sock.bind(('', 0))
        self.broadcaster.our_address = self.udp_sock.getsockname()[:2]
=======
        self.broadcaster.our_address = safe_getsockname(self.udp_sock)
>>>>>>> ffc1952a
        self.registered = False  # refers to RepeaterRegisterRequest
        self.loop_ready_event = curio.Event()
        self.unanswered_searches = {}  # map search id (cid) to name
        self.search_results = {}  # map name to address

        self.environ = ca.get_environment_variables()
        self.ca_server_port = self.environ['EPICS_CA_SERVER_PORT']

    async def disconnect(self):
        'Disconnect the broadcaster and stop listening'
        await self.udp_sock.close()
        self.udp_sock = None
        self.log.debug('Broadcaster disconnect complete')

    async def send(self, port, *commands):
        """
        Process a command and tranport it over the UDP socket.
        """
        bytes_to_send = self.broadcaster.send(*commands)
        tags = {'role': 'CLIENT',
                'our_address': self.broadcaster.client_address,
                'direction': '--->>>'}
        for host in ca.get_address_list():
            if ':' in host:
                host, _, port_as_str = host.partition(':')
                specified_port = int(port_as_str)
            else:
                specified_port = port
            tags['their_address'] = (host, specified_port)
            self.broadcaster.log.debug(
                '%d commands %dB',
                len(commands), len(bytes_to_send), extra=tags)
            try:
                await self.udp_sock.sendto(bytes_to_send,
                                           (host, specified_port))
            except OSError as ex:
                raise ca.CaprotoNetworkError(
                    f'{ex} while sending {len(bytes_to_send)} bytes to '
                    f'{host}:{specified_port}') from ex

    async def register(self):
        "Register this client with the CA Repeater."
        # TODO don't spawn this more than once
        await curio.spawn(self._broadcaster_queue_loop, daemon=True)
        await self.loop_ready_event.wait()

    async def _broadcaster_recv_loop(self):
        command = self.broadcaster.register('127.0.0.1')
        await self.send(ca.EPICS_CA2_PORT, command)
        await self.loop_ready_event.set()

        while True:
            bytes_received, address = await self.udp_sock.recvfrom(4096)
            if bytes_received:
                commands = self.broadcaster.recv(bytes_received, address)
                await self.command_bundle_queue.put(commands)

    async def _broadcaster_queue_loop(self):
        await curio.spawn(self._broadcaster_recv_loop, daemon=True)

        while True:
            try:
                commands = await self.command_bundle_queue.get()
                self.broadcaster.process_commands(commands)
            except curio.TaskCancelled:
                break
            except Exception as ex:
                self.log.error('Broadcaster command queue evaluation failed',
                               exc_info=ex)
                continue

            for command in commands:
                if isinstance(command, ca.RepeaterConfirmResponse):
                    self.registered = True
                if isinstance(command, ca.VersionResponse):
                    # Check that the server version is one we can talk to.
                    if command.version <= 11:
                        self.log.debug('Old client on version %s',
                                       command.version)
                        continue
                if isinstance(command, ca.SearchResponse):
                    try:
                        name = self.unanswered_searches.pop(command.cid)
                    except KeyError:
                        # This is a redundant response, which the EPICS
                        # spec tells us to ignore. (The first responder
                        # to a given request wins.)
                        if name in self.search_results:
                            accepted_address = self.search_results[name]
                            new_address = ca.extract_address(command)
                            self.log.warning("PV found on multiple servers. "
                                             "Accepted address is %s. "
                                             "Also found on %s",
                                             accepted_address, new_address)
                    else:
                        address = ca.extract_address(command)
                        self.log.debug('Found %s at %s', name, address)
                        self.search_results[name] = address

                async with self.broadcaster_command_condition:
                    await self.broadcaster_command_condition.notify_all()

    async def search(self, name):
        "Generate, process, and transport a search request."
        # Discard any old search result for this name.
        self.search_results.pop(name, None)
        ver_command, search_command = self.broadcaster.search(name)
        # Stash the search ID for recognizes the SearchResponse later.
        self.unanswered_searches[search_command.cid] = name
        # Wait for the SearchResponse.
        while search_command.cid in self.unanswered_searches:
            await self.send(self.ca_server_port, ver_command, search_command)
            await curio.ignore_after(1, self.wait_on_new_command)
        return name

    async def wait_on_new_command(self):
        '''Wait for a new broadcaster command to come in'''
        async with self.broadcaster_command_condition:
            await self.broadcaster_command_condition.wait()


class Context:
    "Wraps a caproto.Broadcaster, a UDP socket, and cache of VirtualCircuits."
    def __init__(self, broadcaster=None):
        self.circuits = []  # list of VirtualCircuits
        if broadcaster is None:
            broadcaster = SharedBroadcaster()
        self.broadcaster = broadcaster
        self.log = logging.getLogger('caproto.ctx')

    async def get_circuit(self, address, priority):
        """
        Return a VirtualCircuit with this address, priority.

        Make a new one if necessary.
        """
        for circuit in self.circuits:
            if (circuit.circuit.address == address and
                    circuit.circuit.priority == priority):
                return circuit

        ca_circuit = ca.VirtualCircuit(our_role=ca.CLIENT, address=address,
                                       priority=priority)
        circuit = VirtualCircuit(ca_circuit)
        self.circuits.append(circuit)
        await curio.spawn(circuit.connect, daemon=True)
        return circuit

    async def search(self, name):
        "Generate, process, transport a search request with the broadcaster"
        return await self.broadcaster.search(name)

    async def create_channel(self, name, priority=0):
        """
        Create a new channel.
        """
        address = self.broadcaster.search_results[name]
        circuit = await self.get_circuit(address, priority)
        chan = ca.ClientChannel(name, circuit.circuit)
        # Wait for the SERVER to agree that we have an initialized circuit.
        while True:
            async with circuit.new_command_condition:
                state = circuit.circuit.states[ca.SERVER]
                if state is ca.CONNECTED:
                    break
                await circuit.new_command_condition.wait()
        # Send command that creates the Channel.
        await circuit.send(chan.create())
        return Channel(circuit, chan)

    async def create_many_channels(self, *names, priority=0,
                                   wait_for_connection=True,
                                   move_on_after=2):
        '''Create many channels in parallel through this context

        Parameters
        ----------
        *names : str
            Channel / PV names
        priority : int, optional
            Set priority of circuits
        wait_for_connection : bool, optional
            Wait for connections

        Returns
        -------
        channel_dict : OrderedDict
            Ordered dictionary of name to Channel
        '''

        async def connect_one(name):
            await self.search(name)
            chan = await self.create_channel(name, priority=priority)
            if wait_for_connection:
                await chan.wait_for_connection()

            return name, chan

        async def create_many_outer():
            async with curio.TaskGroup() as task:
                for name in names:
                    await task.spawn(connect_one, name)
                while True:
                    res = await task.next_done()
                    if res is None:
                        break

                    name, chan = res.result
                    channels[name] = chan

        channels = OrderedDict()

        if move_on_after is not None:
            async with curio.ignore_after(move_on_after):
                await create_many_outer()
        else:
            await create_many_outer()

        return channels<|MERGE_RESOLUTION|>--- conflicted
+++ resolved
@@ -238,14 +238,10 @@
 
         # UDP socket broadcasting to CA servers
         self.udp_sock = ca.bcast_socket(socket)
-<<<<<<< HEAD
         # Must bind or getsocketname() will raise on Windows.
         # See https://github.com/caproto/caproto/issues/514.
         self.udp_sock.bind(('', 0))
-        self.broadcaster.our_address = self.udp_sock.getsockname()[:2]
-=======
         self.broadcaster.our_address = safe_getsockname(self.udp_sock)
->>>>>>> ffc1952a
         self.registered = False  # refers to RepeaterRegisterRequest
         self.loop_ready_event = curio.Event()
         self.unanswered_searches = {}  # map search id (cid) to name

--- conflicted
+++ resolved
@@ -57,12 +57,8 @@
 from ._status import eca_value_to_status, ensure_eca_value
 from ._utils import (CLIENT, NEED_DATA, REQUEST, RESPONSE, SERVER,
                      CaprotoNotImplementedError, CaprotoTypeError,
-<<<<<<< HEAD
                      CaprotoValueError, RemoteProtocolError, ValidationError,
                      ensure_bytes)
-=======
-                     CaprotoValueError, ValidationError, ensure_bytes)
->>>>>>> b39ab5aa
 
 __all__ = ('AccessRightsResponse', 'ClearChannelRequest',
            'ClearChannelResponse', 'ClientNameRequest',
